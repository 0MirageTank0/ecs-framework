--- conflicted
+++ resolved
@@ -15,841 +15,6 @@
     orderBy(keySelector: Function, comparer: Function): Array<T>;
     orderByDescending(keySelector: Function, comparer: Function): Array<T>;
     groupBy(keySelector: Function): Array<T>;
-<<<<<<< HEAD
-    sum(selector: any): any;
-}
-declare class PriorityQueueNode {
-    priority: number;
-    insertionIndex: number;
-    queueIndex: number;
-}
-declare class AStarPathfinder {
-    static search<T>(graph: IAstarGraph<T>, start: T, goal: T): T[];
-    private static hasKey;
-    private static getKey;
-    static recontructPath<T>(cameFrom: Map<T, T>, start: T, goal: T): T[];
-}
-declare class AStarNode<T> extends PriorityQueueNode {
-    data: T;
-    constructor(data: T);
-}
-declare class AstarGridGraph implements IAstarGraph<Vector2> {
-    dirs: Vector2[];
-    walls: Vector2[];
-    weightedNodes: Vector2[];
-    defaultWeight: number;
-    weightedNodeWeight: number;
-    private _width;
-    private _height;
-    private _neighbors;
-    constructor(width: number, height: number);
-    isNodeInBounds(node: Vector2): boolean;
-    isNodePassable(node: Vector2): boolean;
-    search(start: Vector2, goal: Vector2): Vector2[];
-    getNeighbors(node: Vector2): Vector2[];
-    cost(from: Vector2, to: Vector2): number;
-    heuristic(node: Vector2, goal: Vector2): number;
-}
-interface IAstarGraph<T> {
-    getNeighbors(node: T): Array<T>;
-    cost(from: T, to: T): number;
-    heuristic(node: T, goal: T): any;
-}
-declare class PriorityQueue<T extends PriorityQueueNode> {
-    private _numNodes;
-    private _nodes;
-    private _numNodesEverEnqueued;
-    constructor(maxNodes: number);
-    clear(): void;
-    readonly count: number;
-    contains(node: T): boolean;
-    enqueue(node: T, priority: number): void;
-    dequeue(): T;
-    remove(node: T): void;
-    isValidQueue(): boolean;
-    private onNodeUpdated;
-    private cascadeDown;
-    private cascadeUp;
-    private swap;
-    private hasHigherPriority;
-}
-declare class BreadthFirstPathfinder {
-    static search<T>(graph: IUnweightedGraph<T>, start: T, goal: T): T[];
-    private static hasKey;
-}
-interface IUnweightedGraph<T> {
-    getNeighbors(node: T): T[];
-}
-declare class UnweightedGraph<T> implements IUnweightedGraph<T> {
-    edges: Map<T, T[]>;
-    addEdgesForNode(node: T, edges: T[]): this;
-    getNeighbors(node: T): T[];
-}
-declare class Vector2 {
-    x: number;
-    y: number;
-    private static readonly unitYVector;
-    private static readonly unitXVector;
-    private static readonly unitVector2;
-    private static readonly zeroVector2;
-    static readonly zero: Vector2;
-    static readonly one: Vector2;
-    static readonly unitX: Vector2;
-    static readonly unitY: Vector2;
-    constructor(x?: number, y?: number);
-    static add(value1: Vector2, value2: Vector2): Vector2;
-    static divide(value1: Vector2, value2: Vector2): Vector2;
-    static multiply(value1: Vector2, value2: Vector2): Vector2;
-    static subtract(value1: Vector2, value2: Vector2): Vector2;
-    normalize(): void;
-    length(): number;
-    round(): Vector2;
-    static normalize(value: Vector2): Vector2;
-    static dot(value1: Vector2, value2: Vector2): number;
-    static distanceSquared(value1: Vector2, value2: Vector2): number;
-    static clamp(value1: Vector2, min: Vector2, max: Vector2): Vector2;
-    static lerp(value1: Vector2, value2: Vector2, amount: number): Vector2;
-    static transform(position: Vector2, matrix: Matrix2D): Vector2;
-    static distance(value1: Vector2, value2: Vector2): number;
-    static negate(value: Vector2): Vector2;
-}
-declare class UnweightedGridGraph implements IUnweightedGraph<Vector2> {
-    private static readonly CARDINAL_DIRS;
-    private static readonly COMPASS_DIRS;
-    walls: Vector2[];
-    private _width;
-    private _hegiht;
-    private _dirs;
-    private _neighbors;
-    constructor(width: number, height: number, allowDiagonalSearch?: boolean);
-    isNodeInBounds(node: Vector2): boolean;
-    isNodePassable(node: Vector2): boolean;
-    getNeighbors(node: Vector2): Vector2[];
-    search(start: Vector2, goal: Vector2): Vector2[];
-}
-interface IWeightedGraph<T> {
-    getNeighbors(node: T): T[];
-    cost(from: T, to: T): number;
-}
-declare class WeightedGridGraph implements IWeightedGraph<Vector2> {
-    static readonly CARDINAL_DIRS: Vector2[];
-    private static readonly COMPASS_DIRS;
-    walls: Vector2[];
-    weightedNodes: Vector2[];
-    defaultWeight: number;
-    weightedNodeWeight: number;
-    private _width;
-    private _height;
-    private _dirs;
-    private _neighbors;
-    constructor(width: number, height: number, allowDiagonalSearch?: boolean);
-    isNodeInBounds(node: Vector2): boolean;
-    isNodePassable(node: Vector2): boolean;
-    search(start: Vector2, goal: Vector2): Vector2[];
-    getNeighbors(node: Vector2): Vector2[];
-    cost(from: Vector2, to: Vector2): number;
-}
-declare class WeightedNode<T> extends PriorityQueueNode {
-    data: T;
-    constructor(data: T);
-}
-declare class WeightedPathfinder {
-    static search<T>(graph: IWeightedGraph<T>, start: T, goal: T): T[];
-    private static hasKey;
-    private static getKey;
-    static recontructPath<T>(cameFrom: Map<T, T>, start: T, goal: T): T[];
-}
-declare class DebugDefaults {
-    static verletParticle: number;
-    static verletConstraintEdge: number;
-}
-declare abstract class Component extends egret.DisplayObjectContainer {
-    entity: Entity;
-    private _enabled;
-    updateInterval: number;
-    userData: any;
-    enabled: boolean;
-    setEnabled(isEnabled: boolean): this;
-    initialize(): void;
-    onAddedToEntity(): void;
-    onRemovedFromEntity(): void;
-    onEnabled(): void;
-    onDisabled(): void;
-    update(): void;
-    debugRender(): void;
-    onEntityTransformChanged(comp: TransformComponent): void;
-    registerComponent(): void;
-    deregisterComponent(): void;
-}
-declare class Entity extends egret.DisplayObjectContainer {
-    private static _idGenerator;
-    name: string;
-    readonly id: number;
-    scene: Scene;
-    readonly components: ComponentList;
-    private _updateOrder;
-    private _enabled;
-    _isDestoryed: boolean;
-    private _tag;
-    componentBits: BitSet;
-    readonly isDestoryed: boolean;
-    position: Vector2;
-    scale: Vector2;
-    rotation: number;
-    enabled: boolean;
-    setEnabled(isEnabled: boolean): this;
-    tag: number;
-    readonly stage: egret.Stage;
-    constructor(name: string);
-    updateOrder: number;
-    roundPosition(): void;
-    setUpdateOrder(updateOrder: number): this;
-    setTag(tag: number): Entity;
-    attachToScene(newScene: Scene): void;
-    detachFromScene(): void;
-    addComponent<T extends Component>(component: T): T;
-    hasComponent<T extends Component>(type: any): boolean;
-    getOrCreateComponent<T extends Component>(type: T): T;
-    getComponent<T extends Component>(type: any): T;
-    getComponents(typeName: string | any, componentList?: any): any;
-    private onEntityTransformChanged;
-    removeComponentForType<T extends Component>(type: any): boolean;
-    removeComponent(component: Component): void;
-    removeAllComponents(): void;
-    update(): void;
-    onAddedToScene(): void;
-    onRemovedFromScene(): void;
-    destroy(): void;
-}
-declare enum TransformComponent {
-    rotation = 0,
-    scale = 1,
-    position = 2
-}
-declare class Scene extends egret.DisplayObjectContainer {
-    camera: Camera;
-    readonly entities: EntityList;
-    readonly renderableComponents: RenderableComponentList;
-    readonly content: ContentManager;
-    enablePostProcessing: boolean;
-    private _renderers;
-    private _postProcessors;
-    private _didSceneBegin;
-    readonly entityProcessors: EntityProcessorList;
-    constructor();
-    createEntity(name: string): Entity;
-    addEntity(entity: Entity): Entity;
-    destroyAllEntities(): void;
-    findEntity(name: string): Entity;
-    addEntityProcessor(processor: EntitySystem): EntitySystem;
-    removeEntityProcessor(processor: EntitySystem): void;
-    getEntityProcessor<T extends EntitySystem>(): T;
-    addRenderer<T extends Renderer>(renderer: T): T;
-    getRenderer<T extends Renderer>(type: any): T;
-    removeRenderer(renderer: Renderer): void;
-    begin(): void;
-    end(): void;
-    protected onStart(): Promise<void>;
-    protected onActive(): void;
-    protected onDeactive(): void;
-    protected unload(): void;
-    update(): void;
-    postRender(): void;
-    render(): void;
-    addPostProcessor<T extends PostProcessor>(postProcessor: T): T;
-}
-declare class SceneManager {
-    private static _scene;
-    private static _nextScene;
-    static sceneTransition: SceneTransition;
-    static stage: egret.Stage;
-    constructor(stage: egret.Stage);
-    static scene: Scene;
-    static initialize(stage: egret.Stage): void;
-    static update(): void;
-    static render(): void;
-    static startSceneTransition<T extends SceneTransition>(sceneTransition: T): T;
-}
-declare class Camera extends Component {
-    private _zoom;
-    private _origin;
-    private _minimumZoom;
-    private _maximumZoom;
-    private _position;
-    followLerp: number;
-    deadzone: Rectangle;
-    focusOffset: Vector2;
-    mapLockEnabled: boolean;
-    mapSize: Vector2;
-    targetEntity: Entity;
-    private _worldSpaceDeadZone;
-    private _desiredPositionDelta;
-    private _targetCollider;
-    cameraStyle: CameraStyle;
-    zoom: number;
-    minimumZoom: number;
-    maximumZoom: number;
-    origin: Vector2;
-    position: Vector2;
-    x: number;
-    y: number;
-    constructor();
-    onSceneSizeChanged(newWidth: number, newHeight: number): void;
-    setMinimumZoom(minZoom: number): Camera;
-    setMaximumZoom(maxZoom: number): Camera;
-    setZoom(zoom: number): Camera;
-    setRotation(rotation: number): Camera;
-    setPosition(position: Vector2): this;
-    follow(targetEntity: Entity, cameraStyle?: CameraStyle): void;
-    update(): void;
-    private clampToMapSize;
-    private updateFollow;
-}
-declare enum CameraStyle {
-    lockOn = 0,
-    cameraWindow = 1
-}
-declare class ComponentPool<T extends PooledComponent> {
-    private _cache;
-    private _type;
-    constructor(typeClass: any);
-    obtain(): T;
-    free(component: T): void;
-}
-declare abstract class PooledComponent extends Component {
-    abstract reset(): any;
-}
-declare abstract class RenderableComponent extends PooledComponent implements IRenderable {
-    private _isVisible;
-    protected _areBoundsDirty: boolean;
-    protected _bounds: Rectangle;
-    protected _localOffset: Vector2;
-    color: number;
-    readonly width: number;
-    readonly height: number;
-    isVisible: boolean;
-    readonly bounds: Rectangle;
-    protected getWidth(): number;
-    protected getHeight(): number;
-    protected onBecameVisible(): void;
-    protected onBecameInvisible(): void;
-    abstract render(camera: Camera): any;
-    isVisibleFromCamera(camera: Camera): boolean;
-}
-declare class Mesh extends RenderableComponent {
-    private _mesh;
-    constructor();
-    setTexture(texture: egret.Texture): Mesh;
-    onAddedToEntity(): void;
-    onRemovedFromEntity(): void;
-    render(camera: Camera): void;
-    reset(): void;
-}
-declare class SpriteRenderer extends RenderableComponent {
-    private _sprite;
-    protected bitmap: egret.Bitmap;
-    sprite: Sprite;
-    setSprite(sprite: Sprite): SpriteRenderer;
-    setColor(color: number): SpriteRenderer;
-    isVisibleFromCamera(camera: Camera): boolean;
-    render(camera: Camera): void;
-    onRemovedFromEntity(): void;
-    reset(): void;
-}
-declare class TiledSpriteRenderer extends SpriteRenderer {
-    protected sourceRect: Rectangle;
-    protected leftTexture: egret.Bitmap;
-    protected rightTexture: egret.Bitmap;
-    scrollX: number;
-    scrollY: number;
-    constructor(sprite: Sprite);
-    render(camera: Camera): void;
-}
-declare class ScrollingSpriteRenderer extends TiledSpriteRenderer {
-    scrollSpeedX: number;
-    scroolSpeedY: number;
-    private _scrollX;
-    private _scrollY;
-    update(): void;
-}
-declare class Sprite {
-    texture2D: egret.Texture;
-    readonly sourceRect: Rectangle;
-    readonly center: Vector2;
-    origin: Vector2;
-    readonly uvs: Rectangle;
-    constructor(texture: egret.Texture, sourceRect?: Rectangle, origin?: Vector2);
-}
-declare class SpriteAnimation {
-    readonly sprites: Sprite[];
-    readonly frameRate: number;
-    constructor(sprites: Sprite[], frameRate: number);
-}
-declare class SpriteAnimator extends SpriteRenderer {
-    onAnimationCompletedEvent: Function;
-    speed: number;
-    animationState: State;
-    currentAnimation: SpriteAnimation;
-    currentAnimationName: string;
-    currentFrame: number;
-    readonly isRunning: boolean;
-    private _animations;
-    private _elapsedTime;
-    private _loopMode;
-    constructor(sprite?: Sprite);
-    addAnimation(name: string, animation: SpriteAnimation): SpriteAnimator;
-    play(name: string, loopMode?: LoopMode): void;
-    isAnimationActive(name: string): boolean;
-    pause(): void;
-    unPause(): void;
-    stop(): void;
-    update(): void;
-}
-declare enum LoopMode {
-    loop = 0,
-    once = 1,
-    clampForever = 2,
-    pingPong = 3,
-    pingPongOnce = 4
-}
-declare enum State {
-    none = 0,
-    running = 1,
-    paused = 2,
-    completed = 3
-}
-interface ITriggerListener {
-    onTriggerEnter(other: Collider, local: Collider): any;
-    onTriggerExit(other: Collider, local: Collider): any;
-}
-declare class Mover extends Component {
-    private _triggerHelper;
-    onAddedToEntity(): void;
-    calculateMovement(motion: Vector2): {
-        collisionResult: CollisionResult;
-        motion: Vector2;
-    };
-    applyMovement(motion: Vector2): void;
-    move(motion: Vector2): CollisionResult;
-}
-declare abstract class Collider extends Component {
-    shape: Shape;
-    physicsLayer: number;
-    isTrigger: boolean;
-    registeredPhysicsBounds: Rectangle;
-    shouldColliderScaleAndRotateWithTransform: boolean;
-    collidesWithLayers: number;
-    _localOffsetLength: number;
-    protected _isParentEntityAddedToScene: any;
-    protected _colliderRequiresAutoSizing: any;
-    protected _localOffset: Vector2;
-    protected _isColliderRegistered: any;
-    readonly bounds: Rectangle;
-    localOffset: Vector2;
-    setLocalOffset(offset: Vector2): void;
-    registerColliderWithPhysicsSystem(): void;
-    unregisterColliderWithPhysicsSystem(): void;
-    overlaps(other: Collider): any;
-    collidesWith(collider: Collider, motion: Vector2): CollisionResult;
-    onAddedToEntity(): void;
-    onRemovedFromEntity(): void;
-    onEnabled(): void;
-    onDisabled(): void;
-    onEntityTransformChanged(comp: TransformComponent): void;
-}
-declare class BoxCollider extends Collider {
-    width: number;
-    setWidth(width: number): BoxCollider;
-    height: number;
-    setHeight(height: number): void;
-    constructor();
-    setSize(width: number, height: number): this;
-}
-declare class EntitySystem {
-    private _scene;
-    private _entities;
-    private _matcher;
-    readonly matcher: Matcher;
-    scene: Scene;
-    constructor(matcher?: Matcher);
-    initialize(): void;
-    onChanged(entity: Entity): void;
-    add(entity: Entity): void;
-    onAdded(entity: Entity): void;
-    remove(entity: Entity): void;
-    onRemoved(entity: Entity): void;
-    update(): void;
-    lateUpdate(): void;
-    protected begin(): void;
-    protected process(entities: Entity[]): void;
-    protected lateProcess(entities: Entity[]): void;
-    protected end(): void;
-}
-declare abstract class EntityProcessingSystem extends EntitySystem {
-    constructor(matcher: Matcher);
-    abstract processEntity(entity: Entity): any;
-    lateProcessEntity(entity: Entity): void;
-    protected process(entities: Entity[]): void;
-    protected lateProcess(entities: Entity[]): void;
-}
-declare abstract class PassiveSystem extends EntitySystem {
-    onChanged(entity: Entity): void;
-    protected process(entities: Entity[]): void;
-}
-declare abstract class ProcessingSystem extends EntitySystem {
-    onChanged(entity: Entity): void;
-    protected process(entities: Entity[]): void;
-    abstract processSystem(): any;
-}
-declare class BitSet {
-    private static LONG_MASK;
-    private _bits;
-    constructor(nbits?: number);
-    and(bs: BitSet): void;
-    andNot(bs: BitSet): void;
-    cardinality(): number;
-    clear(pos?: number): void;
-    private ensure;
-    get(pos: number): boolean;
-    intersects(set: BitSet): boolean;
-    isEmpty(): boolean;
-    nextSetBit(from: number): number;
-    set(pos: number, value?: boolean): void;
-}
-declare class ComponentList {
-    private _entity;
-    private _components;
-    private _componentsToAdd;
-    private _componentsToRemove;
-    private _tempBufferList;
-    constructor(entity: Entity);
-    readonly count: number;
-    readonly buffer: Component[];
-    add(component: Component): void;
-    remove(component: Component): void;
-    removeAllComponents(): void;
-    deregisterAllComponents(): void;
-    registerAllComponents(): void;
-    updateLists(): void;
-    onEntityTransformChanged(comp: TransformComponent): void;
-    private handleRemove;
-    getComponent<T extends Component>(type: any, onlyReturnInitializedComponents: boolean): T;
-    getComponents(typeName: string | any, components?: any): any;
-    update(): void;
-}
-declare class ComponentTypeManager {
-    private static _componentTypesMask;
-    static add(type: any): void;
-    static getIndexFor(type: any): number;
-}
-declare class EntityList {
-    scene: Scene;
-    private _entitiesToRemove;
-    private _entitiesToAdded;
-    private _tempEntityList;
-    private _entities;
-    private _entityDict;
-    private _unsortedTags;
-    constructor(scene: Scene);
-    readonly count: number;
-    readonly buffer: Entity[];
-    add(entity: Entity): void;
-    remove(entity: Entity): void;
-    findEntity(name: string): Entity;
-    getTagList(tag: number): Entity[];
-    addToTagList(entity: Entity): void;
-    removeFromTagList(entity: Entity): void;
-    update(): void;
-    removeAllEntities(): void;
-    updateLists(): void;
-}
-declare class EntityProcessorList {
-    private _processors;
-    add(processor: EntitySystem): void;
-    remove(processor: EntitySystem): void;
-    onComponentAdded(entity: Entity): void;
-    onComponentRemoved(entity: Entity): void;
-    onEntityAdded(entity: Entity): void;
-    onEntityRemoved(entity: Entity): void;
-    protected notifyEntityChanged(entity: Entity): void;
-    protected removeFromProcessors(entity: Entity): void;
-    begin(): void;
-    update(): void;
-    lateUpdate(): void;
-    end(): void;
-    getProcessor<T extends EntitySystem>(): T;
-}
-declare class Matcher {
-    protected allSet: BitSet;
-    protected exclusionSet: BitSet;
-    protected oneSet: BitSet;
-    static empty(): Matcher;
-    getAllSet(): BitSet;
-    getExclusionSet(): BitSet;
-    getOneSet(): BitSet;
-    IsIntersted(e: Entity): boolean;
-    all(...types: any[]): Matcher;
-    exclude(...types: any[]): this;
-    one(...types: any[]): this;
-}
-declare class RenderableComponentList {
-    private _components;
-    readonly count: number;
-    readonly buffer: IRenderable[];
-    add(component: IRenderable): void;
-    remove(component: IRenderable): void;
-    updateList(): void;
-}
-declare class Time {
-    static unscaledDeltaTime: any;
-    static deltaTime: number;
-    static timeScale: number;
-    static frameCount: number;
-    private static _lastTime;
-    static update(currentTime: number): void;
-}
-declare class GraphicsCapabilities {
-    supportsTextureFilterAnisotropic: boolean;
-    supportsNonPowerOfTwo: boolean;
-    supportsDepth24: boolean;
-    supportsPackedDepthStencil: boolean;
-    supportsDepthNonLinear: boolean;
-    supportsTextureMaxLevel: boolean;
-    supportsS3tc: boolean;
-    supportsDxt1: boolean;
-    supportsPvrtc: boolean;
-    supportsAtitc: boolean;
-    supportsFramebufferObjectARB: boolean;
-    initialize(device: GraphicsDevice): void;
-    private platformInitialize;
-}
-declare class GraphicsDevice {
-    private viewport;
-    graphicsCapabilities: GraphicsCapabilities;
-    constructor();
-}
-declare class Viewport {
-    private _x;
-    private _y;
-    private _width;
-    private _height;
-    private _minDepth;
-    private _maxDepth;
-    readonly aspectRatio: number;
-    bounds: Rectangle;
-    constructor(x: number, y: number, width: number, height: number);
-}
-declare class GaussianBlurEffect extends egret.CustomFilter {
-    private static blur_frag;
-    constructor();
-}
-declare class PolygonLightEffect extends egret.CustomFilter {
-    private static vertSrc;
-    private static fragmentSrc;
-    constructor();
-}
-declare class PostProcessor {
-    enable: boolean;
-    effect: egret.Filter;
-    scene: Scene;
-    shape: egret.Shape;
-    static default_vert: string;
-    constructor(effect?: egret.Filter);
-    onAddedToScene(scene: Scene): void;
-    process(): void;
-    onSceneBackBufferSizeChanged(newWidth: number, newHeight: number): void;
-    protected drawFullscreenQuad(): void;
-    unload(): void;
-}
-declare class GaussianBlurPostProcessor extends PostProcessor {
-    onAddedToScene(scene: Scene): void;
-}
-declare abstract class Renderer {
-    camera: Camera;
-    onAddedToScene(scene: Scene): void;
-    protected beginRender(cam: Camera): void;
-    abstract render(scene: Scene): any;
-    unload(): void;
-    protected renderAfterStateCheck(renderable: IRenderable, cam: Camera): void;
-}
-declare class DefaultRenderer extends Renderer {
-    render(scene: Scene): void;
-}
-interface IRenderable {
-    bounds: Rectangle;
-    enabled: boolean;
-    isVisible: boolean;
-    isVisibleFromCamera(camera: Camera): any;
-    render(camera: Camera): any;
-}
-declare class ScreenSpaceRenderer extends Renderer {
-    render(scene: Scene): void;
-}
-declare class PolyLight extends RenderableComponent {
-    power: number;
-    protected _radius: number;
-    private _lightEffect;
-    private _indices;
-    radius: number;
-    constructor(radius: number, color: number, power: number);
-    private computeTriangleIndices;
-    setRadius(radius: number): void;
-    render(camera: Camera): void;
-    reset(): void;
-}
-declare abstract class SceneTransition {
-    private _hasPreviousSceneRender;
-    loadsNewScene: boolean;
-    isNewSceneLoaded: boolean;
-    protected sceneLoadAction: Function;
-    onScreenObscured: Function;
-    onTransitionCompleted: Function;
-    readonly hasPreviousSceneRender: boolean;
-    constructor(sceneLoadAction: Function);
-    preRender(): void;
-    render(): void;
-    onBeginTransition(): Promise<void>;
-    protected transitionComplete(): void;
-    protected loadNextScene(): Promise<void>;
-    tickEffectProgressProperty(filter: egret.CustomFilter, duration: number, easeType: Function, reverseDirection?: boolean): Promise<{}>;
-}
-declare class FadeTransition extends SceneTransition {
-    fadeToColor: number;
-    fadeOutDuration: number;
-    fadeEaseType: Function;
-    delayBeforeFadeInDuration: number;
-    private _mask;
-    private _alpha;
-    constructor(sceneLoadAction: Function);
-    onBeginTransition(): Promise<void>;
-    render(): void;
-}
-declare class WindTransition extends SceneTransition {
-    private _mask;
-    private _windEffect;
-    duration: number;
-    windSegments: number;
-    size: number;
-    easeType: (t: number) => number;
-    constructor(sceneLoadAction: Function);
-    onBeginTransition(): Promise<void>;
-}
-declare class Flags {
-    static isFlagSet(self: number, flag: number): boolean;
-    static isUnshiftedFlagSet(self: number, flag: number): boolean;
-    static setFlagExclusive(self: number, flag: number): number;
-    static setFlag(self: number, flag: number): number;
-    static unsetFlag(self: number, flag: number): number;
-    static invertFlags(self: number): number;
-}
-declare class MathHelper {
-    static readonly Epsilon: number;
-    static readonly Rad2Deg: number;
-    static readonly Deg2Rad: number;
-    static toDegrees(radians: number): number;
-    static toRadians(degrees: number): number;
-    static map(value: number, leftMin: number, leftMax: number, rightMin: number, rightMax: number): number;
-    static lerp(value1: number, value2: number, amount: number): number;
-    static clamp(value: number, min: number, max: number): number;
-    static pointOnCirlce(circleCenter: Vector2, radius: number, angleInDegrees: number): Vector2;
-    static isEven(value: number): boolean;
-}
-declare class Matrix2D {
-    m11: number;
-    m12: number;
-    m21: number;
-    m22: number;
-    m31: number;
-    m32: number;
-    private static _identity;
-    static readonly identity: Matrix2D;
-    constructor(m11?: number, m12?: number, m21?: number, m22?: number, m31?: number, m32?: number);
-    translation: Vector2;
-    rotation: number;
-    rotationDegrees: number;
-    scale: Vector2;
-    static add(matrix1: Matrix2D, matrix2: Matrix2D): Matrix2D;
-    static divide(matrix1: Matrix2D, matrix2: Matrix2D): Matrix2D;
-    static multiply(matrix1: Matrix2D, matrix2: Matrix2D): Matrix2D;
-    static multiplyTranslation(matrix: Matrix2D, x: number, y: number): Matrix2D;
-    determinant(): number;
-    static invert(matrix: Matrix2D, result?: Matrix2D): Matrix2D;
-    static createTranslation(xPosition: number, yPosition: number): Matrix2D;
-    static createTranslationVector(position: Vector2): Matrix2D;
-    static createRotation(radians: number, result?: Matrix2D): Matrix2D;
-    static createScale(xScale: number, yScale: number, result?: Matrix2D): Matrix2D;
-    toEgretMatrix(): egret.Matrix;
-}
-declare class Rectangle extends egret.Rectangle {
-    readonly max: Vector2;
-    readonly center: Vector2;
-    location: Vector2;
-    size: Vector2;
-    intersects(value: egret.Rectangle): boolean;
-    containsInVec(value: Vector2): boolean;
-    containsRect(value: Rectangle): boolean;
-    getHalfSize(): Vector2;
-    static fromMinMax(minX: number, minY: number, maxX: number, maxY: number): Rectangle;
-    getClosestPointOnRectangleBorderToPoint(point: Vector2): {
-        res: Vector2;
-        edgeNormal: Vector2;
-    };
-    getClosestPointOnBoundsToOrigin(): Vector2;
-    static rectEncompassingPoints(points: Vector2[]): Rectangle;
-}
-declare class Vector3 {
-    x: number;
-    y: number;
-    z: number;
-    constructor(x: number, y: number, z: number);
-}
-declare class ColliderTriggerHelper {
-    private _entity;
-    private _activeTriggerIntersections;
-    private _previousTriggerIntersections;
-    private _tempTriggerList;
-    constructor(entity: Entity);
-    update(): void;
-    private checkForExitedColliders;
-    private notifyTriggerListeners;
-}
-declare enum PointSectors {
-    center = 0,
-    top = 1,
-    bottom = 2,
-    topLeft = 9,
-    topRight = 5,
-    left = 8,
-    right = 4,
-    bottomLeft = 10,
-    bottomRight = 6
-}
-declare class Collisions {
-    static isLineToLine(a1: Vector2, a2: Vector2, b1: Vector2, b2: Vector2): boolean;
-    static lineToLineIntersection(a1: Vector2, a2: Vector2, b1: Vector2, b2: Vector2): Vector2;
-    static closestPointOnLine(lineA: Vector2, lineB: Vector2, closestTo: Vector2): Vector2;
-    static isCircleToCircle(circleCenter1: Vector2, circleRadius1: number, circleCenter2: Vector2, circleRadius2: number): boolean;
-    static isCircleToLine(circleCenter: Vector2, radius: number, lineFrom: Vector2, lineTo: Vector2): boolean;
-    static isCircleToPoint(circleCenter: Vector2, radius: number, point: Vector2): boolean;
-    static isRectToCircle(rect: Rectangle, cPosition: Vector2, cRadius: number): boolean;
-    static isRectToLine(rect: Rectangle, lineFrom: Vector2, lineTo: Vector2): boolean;
-    static isRectToPoint(rX: number, rY: number, rW: number, rH: number, point: Vector2): boolean;
-    static getSector(rX: number, rY: number, rW: number, rH: number, point: Vector2): PointSectors;
-}
-declare class Physics {
-    private static _spatialHash;
-    static spatialHashCellSize: number;
-    static readonly allLayers: number;
-    static reset(): void;
-    static clear(): void;
-    static overlapCircleAll(center: Vector2, randius: number, results: any[], layerMask?: number): number;
-    static boxcastBroadphase(rect: Rectangle, layerMask?: number): {
-        colliders: Collider[];
-        rect: Rectangle;
-    };
-    static boxcastBroadphaseExcludingSelf(collider: Collider, rect: Rectangle, layerMask?: number): {
-        tempHashSet: Collider[];
-=======
     sum(selector: Function): number;
 }
 declare module es {
@@ -1749,7 +914,6 @@
 }
 declare module es {
     interface IRenderable {
->>>>>>> 834ad565
         bounds: Rectangle;
         enabled: boolean;
         renderLayer: number;
