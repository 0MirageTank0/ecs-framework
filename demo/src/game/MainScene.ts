--- conflicted
+++ resolved
@@ -1,93 +1,88 @@
-class MainScene extends Scene {
-    constructor() {
-        super();
-
-        // this.addEntityProcessor(new SpawnerSystem(new Matcher()));
-        this.astarTest();
-        this.dijkstraTest();
-        this.breadthfirstTest();
-    }
-
-    public async onStart() {
-        let sprite = new Sprite(RES.getRes("checkbox_select_disabled_png"));
-        let bg = this.createEntity("bg");
-        bg.addComponent(new SpriteRenderer()).setSprite(sprite).setColor(0xff0000);
-        bg.addComponent(new PlayerController());
-        bg.addComponent(new Mover());
-<<<<<<< HEAD
-        bg.addComponent(new ScrollingSpriteRenderer(sprite));
-        // bg.addComponent(new BoxCollider());
-        bg.position = new Vector2(Math.random() * 200, Math.random() * 200);
-=======
-        bg.addComponent(new BoxCollider());
-        bg.position = new Vector2(Math.random() * 300, Math.random() * 300);
->>>>>>> 20392c8a
-
-        for (let i = 0; i < 20; i++) {
-            let sprite = new Sprite(RES.getRes("checkbox_select_disabled_png"));
-            let player2 = this.createEntity("player2");
-            player2.addComponent(new SpriteRenderer()).setSprite(sprite);
-            player2.position = new Vector2(Math.random() * 1000, Math.random() * 1000);
-            player2.addComponent(new BoxCollider());
-        }
-
-        this.camera.follow(bg, CameraStyle.lockOn);
-
-        let pool = new ComponentPool<SimplePooled>(SimplePooled);
-        let c1 = pool.obtain();
-        let c2 = pool.obtain();
-        pool.free(c1);
-        let c1b = pool.obtain();
-
-        console.log(c1 != c2);
-        console.log(c1 == c1b);
-
-        let button = new eui.Button();
-        button.label = "切换场景";
-        this.addChild(button);
-        button.addEventListener(egret.TouchEvent.TOUCH_TAP, () => {
-            SceneManager.startSceneTransition(new FadeTransition(() => {
-                return new MainScene();
-            }));
-        }, this);
-    }
-
-    public breadthfirstTest() {
-        let graph = new UnweightedGraph<string>();
-
-        graph.addEdgesForNode("a", ["b"]); // a->b
-        graph.addEdgesForNode("b", ["a", "c", "d"]); // b->a b->c b->d
-        graph.addEdgesForNode("c", ["a"]); // c->a
-        graph.addEdgesForNode("d", ["e", "a"]); // d->e d->a
-        graph.addEdgesForNode("e", ["b"]); // e->b
-
-        // 计算从c到e的路径
-        let path = BreadthFirstPathfinder.search(graph, "c", "e");
-        console.log(path);
-    }
-
-    public dijkstraTest() {
-        let graph = new WeightedGridGraph(20, 20);
-
-        graph.weightedNodes.push(new Vector2(3, 3));
-        graph.weightedNodes.push(new Vector2(3, 4));
-        graph.weightedNodes.push(new Vector2(4, 3));
-        graph.weightedNodes.push(new Vector2(4, 4));
-
-        let path = graph.search(new Vector2(3, 4), new Vector2(15, 17));
-        console.log(path);
-    }
-
-    public astarTest() {
-        let graph = new AstarGridGraph(30, 30);
-
-        // graph.weightedNodes.push(new Vector2(3, 3));
-        // graph.weightedNodes.push(new Vector2(3, 4));
-        // graph.weightedNodes.push(new Vector2(4, 3));
-        // graph.weightedNodes.push(new Vector2(4, 4));
-
-        let startTime = egret.getTimer();
-        let path = graph.search(new Vector2(1, 1), new Vector2(29, 29));
-        console.log(egret.getTimer() - startTime);
-    }
+class MainScene extends Scene {
+    constructor() {
+        super();
+
+        // this.addEntityProcessor(new SpawnerSystem(new Matcher()));
+        this.astarTest();
+        this.dijkstraTest();
+        this.breadthfirstTest();
+    }
+
+    public async onStart() {
+        let sprite = new Sprite(RES.getRes("checkbox_select_disabled_png"));
+        let bg = this.createEntity("bg");
+        bg.addComponent(new SpriteRenderer()).setSprite(sprite).setColor(0xff0000);
+        bg.addComponent(new PlayerController());
+        bg.addComponent(new Mover());
+        bg.addComponent(new ScrollingSpriteRenderer(sprite));
+        // bg.addComponent(new BoxCollider());
+        bg.position = new Vector2(Math.random() * 200, Math.random() * 200);
+
+        for (let i = 0; i < 20; i++) {
+            let sprite = new Sprite(RES.getRes("checkbox_select_disabled_png"));
+            let player2 = this.createEntity("player2");
+            player2.addComponent(new SpriteRenderer()).setSprite(sprite);
+            player2.position = new Vector2(Math.random() * 1000, Math.random() * 1000);
+            player2.addComponent(new BoxCollider());
+        }
+
+        this.camera.follow(bg, CameraStyle.lockOn);
+
+        let pool = new ComponentPool<SimplePooled>(SimplePooled);
+        let c1 = pool.obtain();
+        let c2 = pool.obtain();
+        pool.free(c1);
+        let c1b = pool.obtain();
+
+        console.log(c1 != c2);
+        console.log(c1 == c1b);
+
+        let button = new eui.Button();
+        button.label = "切换场景";
+        this.addChild(button);
+        button.addEventListener(egret.TouchEvent.TOUCH_TAP, () => {
+            SceneManager.startSceneTransition(new FadeTransition(() => {
+                return new MainScene();
+            }));
+        }, this);
+    }
+
+    public breadthfirstTest() {
+        let graph = new UnweightedGraph<string>();
+
+        graph.addEdgesForNode("a", ["b"]); // a->b
+        graph.addEdgesForNode("b", ["a", "c", "d"]); // b->a b->c b->d
+        graph.addEdgesForNode("c", ["a"]); // c->a
+        graph.addEdgesForNode("d", ["e", "a"]); // d->e d->a
+        graph.addEdgesForNode("e", ["b"]); // e->b
+
+        // 计算从c到e的路径
+        let path = BreadthFirstPathfinder.search(graph, "c", "e");
+        console.log(path);
+    }
+
+    public dijkstraTest() {
+        let graph = new WeightedGridGraph(20, 20);
+
+        graph.weightedNodes.push(new Vector2(3, 3));
+        graph.weightedNodes.push(new Vector2(3, 4));
+        graph.weightedNodes.push(new Vector2(4, 3));
+        graph.weightedNodes.push(new Vector2(4, 4));
+
+        let path = graph.search(new Vector2(3, 4), new Vector2(15, 17));
+        console.log(path);
+    }
+
+    public astarTest() {
+        let graph = new AstarGridGraph(30, 30);
+
+        // graph.weightedNodes.push(new Vector2(3, 3));
+        // graph.weightedNodes.push(new Vector2(3, 4));
+        // graph.weightedNodes.push(new Vector2(4, 3));
+        // graph.weightedNodes.push(new Vector2(4, 4));
+
+        let startTime = egret.getTimer();
+        let path = graph.search(new Vector2(1, 1), new Vector2(29, 29));
+        console.log(egret.getTimer() - startTime);
+    }
 }